#!/usr/bin/env python3
# Copyright (c) Facebook, Inc. and its affiliates.
# This source code is licensed under the MIT license found in the
# LICENSE file in the root directory of this source tree.

import contextlib
import os
import os.path as osp
import random
import signal
import sys
import threading
from collections import deque
from time import sleep, time

import numpy as np
import torch
import torch.distributed as dist
from torch.utils import tensorboard

from habitat import logger
from nav_analysis.rl.ppo import PPO, Policy, RolloutStorage
from nav_analysis.rl.ppo.utils import (
    batch_obs,
    ppo_args,
    update_linear_schedule,
)
from nav_analysis.train_ppo import construct_envs

torch.backends.cudnn.enabled = True
torch.backends.cudnn.benchmark = True


WORLD_RANK = -1
SLURM_JOB_ID = os.environ.get("SLURM_JOB_ID", 0)
STATE_FILE = osp.join(
    os.environ["HOME"], ".interrupted_states", "{}.pt".format(SLURM_JOB_ID)
)

INTERRUPTED = threading.Event()
INTERRUPTED.clear()

REQUEUE = threading.Event()
REQUEUE.clear()


def requeue_handler(signum, frame):
    # define the handler function
    # note that this is not executed here, but rather
    # when the associated signal is sent
    print("signaled for requeue")
    INTERRUPTED.set()
    REQUEUE.set()


def clean_exit_handler(signum, frame):
    print("exiting cleanly")
    INTERRUPTED.set()


signal.signal(signal.SIGUSR1, requeue_handler)

signal.signal(signal.SIGUSR2, clean_exit_handler)
signal.signal(signal.SIGTERM, clean_exit_handler)
signal.signal(signal.SIGINT, clean_exit_handler)


def before_exit():
    dist.barrier()

    if WORLD_RANK != 0:
        return

    # Make sure rank 0 is the last to exit.  GPU clean-up gets weird otherwise
    sleep(1)
    if REQUEUE.is_set():
        print("requeuing job " + os.environ["SLURM_JOB_ID"])
        os.system("scontrol requeue " + os.environ["SLURM_JOB_ID"])


def init_distrib():
    master_port = int(os.environ.get("MASTER_PORT", 1234))
    master_addr = os.environ.get("MASTER_ADDR", "127.0.0.1")
    local_rank = int(
        os.environ.get("LOCAL_RANK", os.environ.get("SLURM_LOCALID"))
    )
    world_rank = int(os.environ.get("RANK", os.environ.get("SLURM_PROCID")))
    world_size = int(
        os.environ.get("WORLD_SIZE", os.environ.get("SLURM_NTASKS"))
    )

    torch.cuda.set_device(torch.device("cuda", local_rank))

    tcp_store = dist.TCPStore(
        master_addr, master_port, world_size, world_rank == 0
    )
    dist.init_process_group(
        dist.Backend.NCCL,
        store=tcp_store,
        rank=world_rank,
        world_size=world_size,
    )

    return local_rank, tcp_store


def main():
    global WORLD_RANK
    args = ppo_args()

    local_rank, tcp_store = init_distrib()

<<<<<<< HEAD
    args.general.local_rank = local_rank
=======
    args.general.local_rank = int(os.environ.get("LOCAL_RANK", 0))
>>>>>>> 3d439e96
    args.general.sim_gpu_id = args.general.local_rank
    device = torch.device("cuda", args.general.local_rank)
    torch.cuda.set_device(device)

    world_size = dist.get_world_size()
    world_rank = dist.get_rank()
    WORLD_RANK = world_rank
    random.seed(args.general.seed + world_rank)
    torch.manual_seed(args.general.seed + world_rank)
    torch.cuda.manual_seed_all(args.general.seed + world_rank)
    np.random.seed(args.general.seed + world_rank)
<<<<<<< HEAD

    is_done_store = dist.PrefixStore("rollout_tracker", tcp_store)
    if WORLD_RANK == 0:
        is_done_store.set(f"num_done", "0")
=======
>>>>>>> 3d439e96

    checkpoint_folder = args.logging.checkpoint_folder
    if WORLD_RANK == 0 and not os.path.isdir(args.logging.checkpoint_folder):
        os.makedirs(args.logging.checkpoint_folder)

    tensorboard_dir = args.logging.tensorboard_dir

    output_log_file = args.logging.log_file
    if WORLD_RANK == 0:
        logger.add_filehandler(output_log_file)

    with construct_envs(args) as envs:

        num_recurrent_layers = args.model.num_recurrent_layers
        actor_critic = Policy(
            observation_space=envs.observation_spaces[0],
            action_space=envs.action_spaces[0],
            hidden_size=args.model.hidden_size,
            num_recurrent_layers=num_recurrent_layers,
            blind=args.model.blind,
            use_aux_losses=False,
            rnn_type=args.model.rnn_type,
            resnet_baseplanes=args.model.resnet_baseplanes,
            backbone=args.model.backbone,
            task=args.task.nav_task,
            norm_visual_inputs=args.model.norm_visual_inputs,
<<<<<<< HEAD
            #  two_headed=args.model.two_headed,
            two_headed=False,
=======
            two_headed=args.model.two_headed,
>>>>>>> 3d439e96
        )
        actor_critic.to(device)

        agent = PPO(
            actor_critic,
            args.ppo.clip_param,
            args.ppo.ppo_epoch,
            args.ppo.num_mini_batch,
            args.ppo.value_loss_coef,
            args.ppo.entropy_coef,
            lr=args.optimizer.lr,
            eps=args.optimizer.eps,
            max_grad_norm=args.optimizer.max_grad_norm,
            weight_decay=args.optimizer.weight_decay,
        )

        env_time = 0
        pth_time = 0
        sync_time = 0
        count_steps = torch.tensor(0, device=device, dtype=torch.int64)
        count_checkpoints = 0
        update_start_from = 0
        prev_time = 0

        if osp.exists(STATE_FILE):
            ckpt = torch.load(STATE_FILE, map_location=device)
            agent.load_state_dict(
                {k: v for k, v in ckpt["state_dict"].items() if "ddp" not in k}
            )
            agent.optimizer.load_state_dict(ckpt["optim_state"])

            env_time = ckpt["extra"]["env_time"]
            pth_time = ckpt["extra"]["pth_time"]
            sync_time = ckpt["extra"]["sync_time"]
            count_steps = ckpt["extra"]["count_steps"]
            count_checkpoints = ckpt["extra"]["count_checkpoints"]
            update_start_from = ckpt["extra"]["update"]
            prev_time = ckpt["extra"]["prev_time"]
            output_log_file = ckpt["extra"]["output_log_file"]
            checkpoint_folder = ckpt["extra"]["checkpoint_folder"]
            tensorboard_dir = ckpt["extra"]["tensorboard_dir"]

            if WORLD_RANK == 0:
                logger.add_filehandler(output_log_file)
                logger.info("Starting requeued job")

        agent.init_distributed()
        actor_critic = agent.actor_critic

        logger.info(
            "agent number of parameters: {}".format(
                sum(param.numel() for param in actor_critic.parameters())
            )
        )

        if WORLD_RANK == 0:
            logger.info("-" * 50)
            logger.info("args:\n" + args.pretty())
            logger.info("-" * 50)

        observations = envs.reset()

        batch = batch_obs(observations)
        logger.info(envs.observation_spaces[0])

        rollouts = RolloutStorage(
            args.ppo.num_steps,
            envs.num_envs,
            envs.observation_spaces[0],
            envs.action_spaces[0],
            args.model.hidden_size,
            num_recurrent_layers=actor_critic.net.num_recurrent_layers,
        )
        for sensor in rollouts.observations:
            rollouts.observations[sensor][0].copy_(batch[sensor])
        rollouts.to(device)

        episode_spls = torch.zeros(envs.num_envs, 1).to(device)

        if args.task.nav_task == "loopnav":
            episode_stage_1_spls = torch.zeros(envs.num_envs, 1).to(device)
            episode_stage_2_spls = torch.zeros(envs.num_envs, 1).to(device)
            episode_stage_1_d_deltas = torch.zeros(envs.num_envs, 1).to(device)
            episode_stage_2_d_deltas = torch.zeros(envs.num_envs, 1).to(device)

        episode_successes = torch.zeros(envs.num_envs, 1).to(device)
        episode_rewards = torch.zeros(envs.num_envs, 1).to(device)
        episode_counts = torch.zeros(envs.num_envs, 1).to(device)

        current_episode_reward = torch.zeros(envs.num_envs, 1).to(device)

        window_episode_reward = deque(maxlen=args.logging.reward_window_size)
        window_episode_counts = deque(maxlen=args.logging.reward_window_size)
        window_episode_spl = deque(maxlen=args.logging.reward_window_size)
        window_episode_successes = deque(
            maxlen=args.logging.reward_window_size
        )

        if args.task.nav_task == "loopnav":
            window_episode_stage_1_spl = deque(
                maxlen=args.logging.reward_window_size
            )
            window_episode_stage_2_spl = deque(
                maxlen=args.logging.reward_window_size
            )
            window_episode_stage_1_d_delta = deque(
                maxlen=args.logging.reward_window_size
            )
            window_episode_stage_2_d_delta = deque(
                maxlen=args.logging.reward_window_size
            )

        t_start = time()

        tb_enabled = WORLD_RANK == 0
        if tb_enabled:
            writer_kwargs = dict(
                log_dir=tensorboard_dir, purge_step=count_steps.item()
            )

        with (
            tensorboard.SummaryWriter(**writer_kwargs)
            if tb_enabled
            else contextlib.suppress()
        ) as writer:
            for update in range(update_start_from, args.ppo.num_updates):
<<<<<<< HEAD

=======
>>>>>>> 3d439e96
                if args.ppo.linear_lr_decay:
                    update_linear_schedule(
                        agent.optimizer,
                        update,
                        args.ppo.num_updates,
                        args.optimizer.lr,
                    )

                if args.ppo.linear_clip_decay:
                    agent.clip_param = args.ppo.clip_param * (
                        1 - update / args.ppo.num_updates
                    )

                actor_critic.eval()
                for step in range(args.ppo.num_steps):
<<<<<<< HEAD
=======
                    count_steps += envs.num_envs * world_size
>>>>>>> 3d439e96
                    t_sample_action = time()
                    # sample actions
                    with torch.no_grad():
                        step_observation = {
                            k: v[step]
                            for k, v in rollouts.observations.items()
                        }

                        (
                            values,
                            actions,
                            actions_log_probs,
                            entropy,
                            recurrent_hidden_states,
                        ) = actor_critic.act(
                            step_observation,
                            rollouts.recurrent_hidden_states[step],
                            rollouts.prev_actions[step],
                            rollouts.masks[step],
                        )
                    pth_time += time() - t_sample_action

                    t_step_env = time()

                    outputs = envs.step([a[0].item() for a in actions])
                    observations, rewards, dones, infos = [
                        list(x) for x in zip(*outputs)
                    ]

                    env_time += time() - t_step_env

                    t_update_stats = time()
                    batch = batch_obs(observations)
                    rewards = torch.tensor(
                        rewards, dtype=torch.float, device=device
                    )
                    rewards = rewards.unsqueeze(1)

                    masks = torch.tensor(
                        [[0.0] if done else [1.0] for done in dones],
                        dtype=torch.float,
                        device=device,
                    )

                    current_episode_reward += rewards
                    episode_rewards += (1.0 - masks) * current_episode_reward
                    episode_counts += 1.0 - masks
                    current_episode_reward *= masks

                    if args.task.nav_task == "pointnav":
                        key_spl = "spl"
                        episode_spls += torch.tensor(
                            [
                                [info[key_spl]] if done else [0.0]
                                for info, done in zip(infos, dones)
                            ],
                            dtype=torch.float,
                            device=device,
                        )
                        episode_successes += torch.tensor(
                            [
                                [1.0] if done and info[key_spl] > 0 else [0.0]
                                for info, done in zip(infos, dones)
                            ],
                            dtype=torch.float,
                            device=device,
                        )
                    else:
                        key_spl = "loop_spl"
                        episode_spls += torch.tensor(
                            [
                                [info[key_spl]["total_spl"]] if done else [0.0]
                                for info, done in zip(infos, dones)
                            ],
                            dtype=torch.float,
                            device=device,
                        )
                        episode_successes += torch.tensor(
                            [
                                [1.0]
                                if done and info[key_spl]["total_spl"] > 0
                                else [0.0]
                                for info, done in zip(infos, dones)
                            ],
                            dtype=torch.float,
                            device=device,
                        )

                        episode_stage_1_spls += torch.tensor(
                            [
                                [info[key_spl]["stage_1_spl"]]
                                if done
                                else [0.0]
                                for info, done in zip(infos, dones)
                            ],
                            dtype=torch.float,
                            device=device,
                        )
                        episode_stage_2_spls += torch.tensor(
                            [
                                [info[key_spl]["stage_2_spl"]]
                                if done
                                else [0.0]
<<<<<<< HEAD
=======
                                for info, done in zip(infos, dones)
                            ],
                            dtype=torch.float,
                            device=device,
                        )

                        episode_stage_1_d_deltas += torch.tensor(
                            [
                                [info["loop_d_delta"]["stage_1"]]
                                if done
                                else [0.0]
>>>>>>> 3d439e96
                                for info, done in zip(infos, dones)
                            ],
                            dtype=torch.float,
                            device=device,
                        )

<<<<<<< HEAD
                        episode_stage_1_d_deltas += torch.tensor(
                            [
                                [info["loop_d_delta"]["stage_1"]]
                                if done
                                else [0.0]
                                for info, done in zip(infos, dones)
                            ],
                            dtype=torch.float,
                            device=device,
                        )

=======
>>>>>>> 3d439e96
                        episode_stage_2_d_deltas += torch.tensor(
                            [
                                [info["loop_d_delta"]["stage_2"]]
                                if done
                                else [0.0]
                                for info, done in zip(infos, dones)
                            ],
                            dtype=torch.float,
                            device=device,
                        )

                    rollouts.insert(
                        batch,
                        recurrent_hidden_states,
                        actions,
                        actions_log_probs,
                        values,
                        rewards,
                        masks,
                        entropy,
                    )

                    pth_time += time() - t_update_stats

                    if (step + 1) >= (args.ppo.num_steps / 4) and int(
                        is_done_store.get("num_done")
                    ) >= (world_size * args.ddppo.sync_frac):
                        break

                is_done_store.add("num_done", 1)

                t_sync = time()
                dist.barrier()
                t_sync = torch.tensor(
                    time() - t_sync, device=device, dtype=torch.float32
                )
<<<<<<< HEAD
                dist.all_reduce(t_sync)
                sync_time += t_sync.item() / world_size

                step_delta = torch.full_like(
                    count_steps, rollouts.step * envs.num_envs
                )
                dist.all_reduce(step_delta)
                count_steps += step_delta
=======
                dist.all_reduce(t_sync, op=dist.ReduceOp.MAX)
                sync_time += t_sync.item()
>>>>>>> 3d439e96

                t_update_model = time()
                with torch.no_grad():
                    last_observation = {
<<<<<<< HEAD
                        k: v[rollouts.step]
                        for k, v in rollouts.observations.items()
                    }
                    next_value = actor_critic.get_value(
                        last_observation,
                        rollouts.recurrent_hidden_states[rollouts.step],
                        rollouts.prev_actions[rollouts.step],
                        rollouts.masks[rollouts.step],
=======
                        k: v[-1] for k, v in rollouts.observations.items()
                    }
                    next_value = actor_critic.get_value(
                        last_observation,
                        rollouts.recurrent_hidden_states[-1],
                        rollouts.prev_actions[-1],
                        rollouts.masks[-1],
>>>>>>> 3d439e96
                    ).detach()

                rollouts.compute_returns(
                    next_value, args.ppo.use_gae, args.ppo.gamma, args.ppo.tau
                )

                actor_critic.train()
                value_loss, action_loss, dist_entropy = agent.update(rollouts)

                losses = torch.tensor(
                    [value_loss, action_loss, dist_entropy],
                    device=device,
                    dtype=torch.float32,
                )
                dist.all_reduce(losses)
                losses /= world_size

                rollouts.after_update()
                pth_time += time() - t_update_model

<<<<<<< HEAD
                torch.cuda.synchronize()
                if WORLD_RANK == 0:
                    is_done_store.set("num_done", "0")

=======
>>>>>>> 3d439e96
                if args.task.nav_task == "pointnav":
                    stats = torch.cat(
                        [
                            episode_rewards,
                            episode_spls,
                            episode_successes,
                            episode_counts,
                        ],
                        1,
                    )
                else:
                    stats = torch.cat(
                        [
                            episode_rewards,
                            episode_stage_1_spls,
                            episode_stage_2_spls,
                            episode_spls,
                            episode_successes,
                            episode_counts,
                            episode_stage_1_d_deltas,
                            episode_stage_2_d_deltas,
                        ],
                        1,
                    )
                dist.all_reduce(stats)

                if args.task.nav_task == "pointnav":
                    window_episode_reward.append(stats[:, 0])
                    window_episode_spl.append(stats[:, 1])
                    window_episode_successes.append(stats[:, 2])
                    window_episode_counts.append(stats[:, 3])
                else:
                    window_episode_reward.append(stats[:, 0])
                    window_episode_stage_1_spl.append(stats[:, 1])
                    window_episode_stage_2_spl.append(stats[:, 2])
                    window_episode_spl.append(stats[:, 3])
                    window_episode_successes.append(stats[:, 4])
                    window_episode_counts.append(stats[:, 5])
                    window_episode_stage_1_d_delta.append(stats[:, 6])
                    window_episode_stage_2_d_delta.append(stats[:, 7])

                if tb_enabled:
                    if args.task.nav_task == "pointnav":
                        stats = zip(
                            ["count", "reward", "spl", "success"],
                            [
                                window_episode_counts,
                                window_episode_reward,
                                window_episode_spl,
                                window_episode_successes,
                            ],
                        )
                    else:
                        stats = zip(
                            [
                                "count",
                                "reward",
                                "stage_1_spl",
                                "stage_2_spl",
                                "loopnav_spl",
                                "success",
                                "d_delta_s1",
                                "d_delta_s2",
                            ],
                            [
                                window_episode_counts,
                                window_episode_reward,
                                window_episode_stage_1_spl,
                                window_episode_stage_2_spl,
                                window_episode_spl,
                                window_episode_successes,
                                window_episode_stage_1_d_delta,
                                window_episode_stage_2_d_delta,
                            ],
                        )
                    deltas = {
                        k: (
                            (v[-1] - v[0]).sum().item()
                            if len(v) > 1
                            else v[0].sum().item()
                        )
                        for k, v in stats
                    }
                    deltas["count"] = max(deltas["count"], 1.0)

                    writer.add_scalar(
                        "reward",
                        deltas["reward"] / deltas["count"],
                        count_steps,
                    )

                    writer.add_scalars(
                        "losses",
                        {
                            k: l.item() * s
                            for l, k, s in zip(
                                losses,
                                ["value", "policy", "entropy"],
                                [1, 1, 0.1],
                            )
                        },
                        count_steps,
                    )

                    if args.task.nav_task == "pointnav":
                        writer.add_scalars(
                            "metrics",
                            {
                                k: deltas[k] / deltas["count"]
                                for k in [key_spl, "success"]
                            },
                            count_steps,
                        )
                    else:
                        writer.add_scalars(
                            "metrics",
                            {
                                k: deltas[k] / deltas["count"]
                                for k in [
                                    "stage_1_spl",
                                    "stage_2_spl",
                                    "loopnav_spl",
                                    "success",
                                ]
                            },
                            count_steps,
                        )

                def _save_state():
                    checkpoint = {
                        "state_dict": {
                            k: v
                            for k, v in agent.state_dict().items()
                            if "ddp" not in k
                        },
                        "optim_state": agent.optimizer.state_dict(),
                        "args": args,
                    }
                    checkpoint["extra"] = dict(
                        prev_time=prev_time + (time() - t_start),
                        count_steps=count_steps,
                        update=update,
                        count_checkpoints=count_checkpoints,
                        pth_time=pth_time,
                        env_time=env_time,
                        sync_time=sync_time,
                        output_log_file=output_log_file,
                        checkpoint_folder=checkpoint_folder,
                        tensorboard_dir=tensorboard_dir,
                    )
                    torch.save(checkpoint, STATE_FILE)

                if INTERRUPTED.is_set():
                    if world_rank == 0:
                        logger.info(
                            "Interrupted, REQUEUE: {}".format(REQUEUE.is_set())
                        )
                    if world_rank == 0 and REQUEUE.is_set():
                        logger.info("Saving state for requeue")
                        _save_state()

                    return

                if world_rank == 0:
                    if (
                        update > 0
                        and update % args.logging.save_state_interval == 0
                    ):
                        _save_state()

                    # log stats
                    if update > 0 and update % args.logging.log_interval == 0:
                        logger.info(
                            "update: {}\tfps: {:.3f}".format(
                                update,
                                count_steps / ((time() - t_start) + prev_time),
                            )
                        )

                        logger.info(
                            "update: {}\tenv-time: {:.3f}s\tpth-time: {:.3f}s\tsync-time: {:.3f}s\tsync-frac: {:.3f}"
                            "\tframes: {}".format(
                                update,
                                env_time,
                                pth_time,
                                sync_time,
                                sync_time
                                / max((env_time + pth_time + sync_time), 1e-8),
<<<<<<< HEAD
                                count_steps.item(),
=======
                                count_steps,
>>>>>>> 3d439e96
                            )
                        )

                        window_rewards = (
                            window_episode_reward[-1]
                            - window_episode_reward[0]
                        ).sum()
                        window_spl = (
                            window_episode_spl[-1] - window_episode_spl[0]
                        ).sum()
                        window_successes = (
                            window_episode_successes[-1]
                            - window_episode_successes[0]
                        ).sum()
                        window_counts = (
                            window_episode_counts[-1]
                            - window_episode_counts[0]
                        ).sum()

                        if args.task.nav_task == "loopnav":
                            window_stage_1_spl = (
                                window_episode_stage_1_spl[-1]
                                - window_episode_stage_1_spl[0]
                            ).sum()
                            window_stage_2_spl = (
                                window_episode_stage_2_spl[-1]
                                - window_episode_stage_2_spl[0]
                            ).sum()

                            window_stage_1_d_delta = (
                                window_episode_stage_1_d_delta[-1]
                                - window_episode_stage_1_d_delta[0]
                            ).sum()
                            window_stage_2_d_delta = (
                                window_episode_stage_2_d_delta[-1]
                                - window_episode_stage_2_d_delta[0]
                            ).sum()

                        if window_counts > 0:

                            if args.task.nav_task == "pointnav":
                                logger.info(
                                    "Average window size {} reward: {:.3f}\t"
                                    "{}: {:.3f}\t success: {:.3f}".format(
                                        len(window_episode_reward),
                                        (
                                            window_rewards / window_counts
                                        ).item(),
                                        key_spl,
                                        (window_spl / window_counts).item(),
                                        (
                                            window_successes / window_counts
                                        ).item(),
                                    )
                                )
                            else:
                                logger.info(
                                    "Average window size {} reward: {:.3f}\t"
                                    "stage-1 spl: {:.3f}\t"
                                    "stage-2 spl: {:.3f}\t"
                                    "stage-1 d_delta: {:.3f}\t"
                                    "stage-2 d_delta: {:.3f}\t"
                                    "loop-spl: {:.3f}\t"
                                    "success: {:.3f}".format(
                                        len(window_episode_reward),
                                        (
                                            window_rewards / window_counts
                                        ).item(),
                                        (
                                            window_stage_1_spl / window_counts
                                        ).item(),
                                        (
                                            window_stage_2_spl / window_counts
                                        ).item(),
                                        (
                                            window_stage_1_d_delta
                                            / window_counts
                                        ).item(),
                                        (
                                            window_stage_2_d_delta
                                            / window_counts
                                        ).item(),
                                        (window_spl / window_counts).item(),
                                        (
                                            window_successes / window_counts
                                        ).item(),
                                    )
                                )
                        else:
                            logger.info("No episodes finish in current window")

                    # checkpoint model
                    if update % args.logging.checkpoint_interval == 0:
                        checkpoint = {
                            "state_dict": {
                                k: v
                                for k, v in agent.state_dict().items()
                                if "ddp" not in k
                            },
                            "args": args,
                        }
                        torch.save(
                            checkpoint,
                            os.path.join(
                                checkpoint_folder,
                                "ckpt.{}.pth".format(count_checkpoints),
                            ),
                        )
                        count_checkpoints += 1


if __name__ == "__main__":
    main()

    before_exit()<|MERGE_RESOLUTION|>--- conflicted
+++ resolved
@@ -110,11 +110,7 @@
 
     local_rank, tcp_store = init_distrib()
 
-<<<<<<< HEAD
     args.general.local_rank = local_rank
-=======
-    args.general.local_rank = int(os.environ.get("LOCAL_RANK", 0))
->>>>>>> 3d439e96
     args.general.sim_gpu_id = args.general.local_rank
     device = torch.device("cuda", args.general.local_rank)
     torch.cuda.set_device(device)
@@ -126,13 +122,10 @@
     torch.manual_seed(args.general.seed + world_rank)
     torch.cuda.manual_seed_all(args.general.seed + world_rank)
     np.random.seed(args.general.seed + world_rank)
-<<<<<<< HEAD
 
     is_done_store = dist.PrefixStore("rollout_tracker", tcp_store)
     if WORLD_RANK == 0:
         is_done_store.set(f"num_done", "0")
-=======
->>>>>>> 3d439e96
 
     checkpoint_folder = args.logging.checkpoint_folder
     if WORLD_RANK == 0 and not os.path.isdir(args.logging.checkpoint_folder):
@@ -159,12 +152,7 @@
             backbone=args.model.backbone,
             task=args.task.nav_task,
             norm_visual_inputs=args.model.norm_visual_inputs,
-<<<<<<< HEAD
-            #  two_headed=args.model.two_headed,
-            two_headed=False,
-=======
             two_headed=args.model.two_headed,
->>>>>>> 3d439e96
         )
         actor_critic.to(device)
 
@@ -291,10 +279,7 @@
             else contextlib.suppress()
         ) as writer:
             for update in range(update_start_from, args.ppo.num_updates):
-<<<<<<< HEAD
-
-=======
->>>>>>> 3d439e96
+
                 if args.ppo.linear_lr_decay:
                     update_linear_schedule(
                         agent.optimizer,
@@ -310,10 +295,6 @@
 
                 actor_critic.eval()
                 for step in range(args.ppo.num_steps):
-<<<<<<< HEAD
-=======
-                    count_steps += envs.num_envs * world_size
->>>>>>> 3d439e96
                     t_sample_action = time()
                     # sample actions
                     with torch.no_grad():
@@ -417,27 +398,12 @@
                                 [info[key_spl]["stage_2_spl"]]
                                 if done
                                 else [0.0]
-<<<<<<< HEAD
-=======
                                 for info, done in zip(infos, dones)
                             ],
                             dtype=torch.float,
                             device=device,
                         )
 
-                        episode_stage_1_d_deltas += torch.tensor(
-                            [
-                                [info["loop_d_delta"]["stage_1"]]
-                                if done
-                                else [0.0]
->>>>>>> 3d439e96
-                                for info, done in zip(infos, dones)
-                            ],
-                            dtype=torch.float,
-                            device=device,
-                        )
-
-<<<<<<< HEAD
                         episode_stage_1_d_deltas += torch.tensor(
                             [
                                 [info["loop_d_delta"]["stage_1"]]
@@ -449,8 +415,6 @@
                             device=device,
                         )
 
-=======
->>>>>>> 3d439e96
                         episode_stage_2_d_deltas += torch.tensor(
                             [
                                 [info["loop_d_delta"]["stage_2"]]
@@ -487,7 +451,6 @@
                 t_sync = torch.tensor(
                     time() - t_sync, device=device, dtype=torch.float32
                 )
-<<<<<<< HEAD
                 dist.all_reduce(t_sync)
                 sync_time += t_sync.item() / world_size
 
@@ -496,15 +459,10 @@
                 )
                 dist.all_reduce(step_delta)
                 count_steps += step_delta
-=======
-                dist.all_reduce(t_sync, op=dist.ReduceOp.MAX)
-                sync_time += t_sync.item()
->>>>>>> 3d439e96
 
                 t_update_model = time()
                 with torch.no_grad():
                     last_observation = {
-<<<<<<< HEAD
                         k: v[rollouts.step]
                         for k, v in rollouts.observations.items()
                     }
@@ -513,15 +471,6 @@
                         rollouts.recurrent_hidden_states[rollouts.step],
                         rollouts.prev_actions[rollouts.step],
                         rollouts.masks[rollouts.step],
-=======
-                        k: v[-1] for k, v in rollouts.observations.items()
-                    }
-                    next_value = actor_critic.get_value(
-                        last_observation,
-                        rollouts.recurrent_hidden_states[-1],
-                        rollouts.prev_actions[-1],
-                        rollouts.masks[-1],
->>>>>>> 3d439e96
                     ).detach()
 
                 rollouts.compute_returns(
@@ -542,13 +491,10 @@
                 rollouts.after_update()
                 pth_time += time() - t_update_model
 
-<<<<<<< HEAD
                 torch.cuda.synchronize()
                 if WORLD_RANK == 0:
                     is_done_store.set("num_done", "0")
 
-=======
->>>>>>> 3d439e96
                 if args.task.nav_task == "pointnav":
                     stats = torch.cat(
                         [
@@ -737,11 +683,7 @@
                                 sync_time,
                                 sync_time
                                 / max((env_time + pth_time + sync_time), 1e-8),
-<<<<<<< HEAD
                                 count_steps.item(),
-=======
-                                count_steps,
->>>>>>> 3d439e96
                             )
                         )
 
